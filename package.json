{
  "name": "@ably-labs/chat",
  "version": "0.0.1",
  "description": "The Ably Chat SDK offers a seamless and customizable API designed to facilitate diverse in-app conversations scenarios, encompassing live comments, in-app chat functionalities, and the management of real-time updates and user interactions",
  "main": "src/index.js",
  "scripts": {
    "lint": "eslint .",
    "lint:fix": "eslint --fix .",
    "format": "prettier --write src",
    "format:check": "prettier --check src",
    "test": "vitest run",
    "test:watch": "vitest watch",
    "build": "npm run build:mjs && npm run build:cjs",
    "build:mjs": "tsc --project tsconfig.mjs.json && cp package.mjs.json dist/mjs/package.json",
    "build:cjs": "tsc --project tsconfig.cjs.json && cp package.cjs.json dist/cjs/package.json",
    "demo:reload": "npm run build && cd demo && npm i file:../"
  },
  "repository": {
    "type": "git",
    "url": "git+https://github.com/ably-labs/conversations.git"
  },
  "keywords": [
    "chat",
    "ably",
    "ably-realtime",
    "websockets"
  ],
  "author": "Ably Realtime",
  "license": "Apache-2.0",
  "bugs": {
    "url": "https://github.com/ably-labs/conversations/issues"
  },
  "homepage": "https://github.com/ably-labs/conversations#readme",
  "peerDependencies": {
    "ably": "^1.2.46"
  },
  "devDependencies": {
    "@typescript-eslint/eslint-plugin": "^6.14.0",
    "@typescript-eslint/parser": "^6.14.0",
    "eslint": "^8.54.0",
    "eslint-plugin-import": "^2.29.0",
    "eslint-plugin-jsdoc": "^46.9.0",
    "eslint-plugin-react-hooks": "^4.6.0",
    "eslint-plugin-react-refresh": "^0.4.5",
    "eslint-plugin-security": "^1.7.1",
    "prettier": "^3.1.1",
    "typescript": "^5.3.2",
<<<<<<< HEAD
    "vitest": "^0.34.6"
  },
  "dependencies": {
    "nanoid": "^5.0.4"
=======
    "vitest": "^1.0.4"
>>>>>>> d0452a21
  }
}<|MERGE_RESOLUTION|>--- conflicted
+++ resolved
@@ -45,13 +45,9 @@
     "eslint-plugin-security": "^1.7.1",
     "prettier": "^3.1.1",
     "typescript": "^5.3.2",
-<<<<<<< HEAD
-    "vitest": "^0.34.6"
+    "vitest": "^1.1.1"
   },
   "dependencies": {
     "nanoid": "^5.0.4"
-=======
-    "vitest": "^1.0.4"
->>>>>>> d0452a21
   }
 }