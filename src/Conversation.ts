--- conflicted
+++ resolved
@@ -21,12 +21,10 @@
     await this.chatApi.createConversation(this.conversationId);
   }
 
-<<<<<<< HEAD
   get members() {
     return this.channel.presence;
-=======
+    
   async delete() {
     await this.chatApi.deleteConversation(this.conversationId);
->>>>>>> 94ef340c
   }
 }